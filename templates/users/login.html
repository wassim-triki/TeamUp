<<<<<<< HEAD
{% extends 'core/auth_base.html' %} {% load static %} {% block title %}Sign in -
TeamUp{% endblock %} {% block head %}
<style>
  .alert-solid {
    color: #fff;
    border: none;
  }
  .alert-solid .btn-close {
    filter: brightness(0) invert(1);
  }
  .alert-solid i {
    font-size: 18px;
    margin-right: 8px;
  }
</style>
{% endblock %} {% block content %}
=======
{% extends 'core/auth_base.html' %}
{% load static %}

{% block title %}Sign in - TeamUp{% endblock %}

{% block content %}
>>>>>>> 26bd943b
<section class="sign-in-page">
  <div id="container-inside">
    <div id="circle-small"></div>
    <div id="circle-medium"></div>
    <div id="circle-large"></div>
    <div id="circle-xlarge"></div>
    <div id="circle-xxlarge"></div>
  </div>

  <div class="container p-0">
    <div class="row no-gutters">
      <div class="col-md-6 text-center pt-5">
        <div class="sign-in-detail text-white">
          <a class="sign-in-logo mb-5" href="{% url 'core:index' %}">
            <img
              src="{% static 'core/images/logo-full.png' %}"
              class="img-fluid"
              alt="TeamUp Logo"
            />
          </a>
          <div class="sign-slider overflow-hidden">
            <ul class="swiper-wrapper list-inline m-0 p-0">
              <li class="swiper-slide">
                <img
                  src="{% static 'core/images/login/1.png' %}"
                  class="img-fluid mb-4"
                  alt="Find training partners"
                />
                <h4 class="mb-1 text-white">Find training partners</h4>
                <p>
                  Discover teammates who share your sport, level and goals —
                  locally or online.
                </p>
              </li>
              <li class="swiper-slide">
                <img
                  src="{% static 'core/images/login/2.png' %}"
                  class="img-fluid mb-4"
                  alt="AI-powered recommendations"
                />
                <h4 class="mb-1 text-white">AI-powered recommendations</h4>
                <p>
                  Our AI analyzes profiles, goals and availability to surface
                  the best matches for you.
                </p>
              </li>
              <li class="swiper-slide">
                <img
                  src="{% static 'core/images/login/3.png' %}"
                  class="img-fluid mb-4"
                  alt="Smart scheduling"
                />
                <h4 class="mb-1 text-white">Smart scheduling</h4>
                <p>
                  Get suggested meeting times that work for everyone so planning
                  is fast and painless.
                </p>
              </li>
            </ul>
          </div>
        </div>
      </div>

      <div class="col-md-6 bg-white pt-5 pt-5 pb-lg-0 pb-5">
        <div class="sign-in-from">
          <h1 class="mb-0">Sign in to TeamUp</h1>
          <p>
            Enter your email and password to access TeamUp — your AI-powered
            partner-matching and scheduling hub.
          </p>

<<<<<<< HEAD
          <!-- Error/Warning/Success Messages -->
          {% if error_message %}
          <div
            class="alert alert-solid alert-danger alert-dismissible fade show mb-3"
            role="alert"
          >
            <span><i class="ri-alert-line"></i></span>
            <span> {{ error_message }}</span>
            <button
              type="button"
              class="btn-close btn-close-white"
              data-bs-dismiss="alert"
              aria-label="Close"
            ></button>
          </div>
          {% endif %} {% if warning_message %}
          <div
            class="alert alert-solid alert-warning alert-dismissible fade show mb-3"
            role="alert"
          >
            <span><i class="ri-error-warning-line"></i></span>
            <span> {{ warning_message }}</span>
            <button
              type="button"
              class="btn-close btn-close-white"
              data-bs-dismiss="alert"
              aria-label="Close"
            ></button>
          </div>
          {% endif %} {% for message in success_messages %}
          <div
            class="alert alert-solid alert-success alert-dismissible fade show mb-3"
            role="alert"
          >
            <span><i class="ri-checkbox-circle-line"></i></span>
            <span> {{ message }}</span>
            <button
              type="button"
              class="btn-close btn-close-white"
              data-bs-dismiss="alert"
              aria-label="Close"
            ></button>
          </div>
          {% endfor %}

          <form class="mt-4" method="post" action="" id="loginForm" novalidate>
=======
          <!-- Display Messages -->
          {% if messages %}
            <div class="mt-3">
              {% for message in messages %}
                <div class="alert alert-{{ message.tags }} alert-dismissible fade show" role="alert">
                  {{ message }}
                  <button type="button" class="btn-close" data-bs-dismiss="alert" aria-label="Close"></button>
                </div>
              {% endfor %}
            </div>
          {% endif %}

          <form class="mt-4" method="post">
>>>>>>> 26bd943b
            {% csrf_token %}
            
            <div class="form-group">
              <label class="form-label" for="id_email">Email address</label>
              <input
                type="email"
                name="email"
                class="form-control mb-0"
                id="id_email"
                placeholder="Enter email"
                value="{{ request.POST.email|default:'' }}"
                required
<<<<<<< HEAD
=======
                autofocus
>>>>>>> 26bd943b
              />
              <div class="invalid-feedback">
                Please enter a valid email address.
              </div>
            </div>
            
            <div class="form-group">
              <label class="form-label" for="id_password">Password</label>
              <a href="#" class="float-end">Forgot password?</a>
              <input
                type="password"
                name="password"
                class="form-control mb-0"
                id="id_password"
                placeholder="Password"
                required
              />
              <div class="invalid-feedback">Please enter your password.</div>
            </div>
            
            <div class="d-inline-block w-100">
              <div class="form-check d-inline-block mt-2 pt-1">
                <input
                  type="checkbox"
                  class="form-check-input"
                  id="customCheck11"
                  name="remember"
                />
                <label class="form-check-label" for="customCheck11">Remember Me</label>
              </div>
              <button type="submit" class="btn btn-primary float-end">
                Sign in
              </button>
            </div>
            
            <div class="sign-info mt-3">
              <span class="dark-color d-inline-block line-height-2">
                Don't have an account?
                <a href="{% url 'users:signup' %}">Sign up</a>
              </span>
              <ul class="iq-social-media">
                <li>
                  <a href="#"><i class="ri-facebook-box-line"></i></a>
                </li>
                <li>
                  <a href="#"><i class="ri-twitter-line"></i></a>
                </li>
                <li>
                  <a href="#"><i class="ri-instagram-line"></i></a>
                </li>
              </ul>
            </div>
          </form>
        </div>
      </div>
    </div>
  </div>
</section>

<script>
  // Client-side validation for login form
  document.getElementById('loginForm').addEventListener('submit', function (e) {
    const emailInput = document.getElementById('id_email');
    const passwordInput = document.getElementById('id_password');
    const email = emailInput.value.trim();
    const password = passwordInput.value.trim();

    let isValid = true;

    // Email validation
    const emailRegex = /^[^\s@]+@[^\s@]+\.[^\s@]+$/;
    if (!email) {
      e.preventDefault();
      emailInput.classList.add('is-invalid');
      isValid = false;
    } else if (!emailRegex.test(email)) {
      e.preventDefault();
      emailInput.classList.add('is-invalid');
      isValid = false;
    } else {
      emailInput.classList.remove('is-invalid');
      emailInput.classList.add('is-valid');
    }

    // Password validation
    if (!password) {
      e.preventDefault();
      passwordInput.classList.add('is-invalid');
      isValid = false;
    } else {
      passwordInput.classList.remove('is-invalid');
      passwordInput.classList.add('is-valid');
    }

    return isValid;
  });

  // Remove invalid state on input
  document.getElementById('id_email').addEventListener('input', function () {
    this.classList.remove('is-invalid');
  });

  document.getElementById('id_password').addEventListener('input', function () {
    this.classList.remove('is-invalid');
  });
</script>

{% endblock %}<|MERGE_RESOLUTION|>--- conflicted
+++ resolved
@@ -1,4 +1,3 @@
-<<<<<<< HEAD
 {% extends 'core/auth_base.html' %} {% load static %} {% block title %}Sign in -
 TeamUp{% endblock %} {% block head %}
 <style>
@@ -15,14 +14,6 @@
   }
 </style>
 {% endblock %} {% block content %}
-=======
-{% extends 'core/auth_base.html' %}
-{% load static %}
-
-{% block title %}Sign in - TeamUp{% endblock %}
-
-{% block content %}
->>>>>>> 26bd943b
 <section class="sign-in-page">
   <div id="container-inside">
     <div id="circle-small"></div>
@@ -94,7 +85,6 @@
             partner-matching and scheduling hub.
           </p>
 
-<<<<<<< HEAD
           <!-- Error/Warning/Success Messages -->
           {% if error_message %}
           <div
@@ -141,23 +131,8 @@
           {% endfor %}
 
           <form class="mt-4" method="post" action="" id="loginForm" novalidate>
-=======
-          <!-- Display Messages -->
-          {% if messages %}
-            <div class="mt-3">
-              {% for message in messages %}
-                <div class="alert alert-{{ message.tags }} alert-dismissible fade show" role="alert">
-                  {{ message }}
-                  <button type="button" class="btn-close" data-bs-dismiss="alert" aria-label="Close"></button>
-                </div>
-              {% endfor %}
-            </div>
-          {% endif %}
-
-          <form class="mt-4" method="post">
->>>>>>> 26bd943b
             {% csrf_token %}
-            
+
             <div class="form-group">
               <label class="form-label" for="id_email">Email address</label>
               <input
@@ -168,16 +143,12 @@
                 placeholder="Enter email"
                 value="{{ request.POST.email|default:'' }}"
                 required
-<<<<<<< HEAD
-=======
-                autofocus
->>>>>>> 26bd943b
               />
               <div class="invalid-feedback">
                 Please enter a valid email address.
               </div>
             </div>
-            
+
             <div class="form-group">
               <label class="form-label" for="id_password">Password</label>
               <a href="#" class="float-end">Forgot password?</a>
@@ -191,7 +162,7 @@
               />
               <div class="invalid-feedback">Please enter your password.</div>
             </div>
-            
+
             <div class="d-inline-block w-100">
               <div class="form-check d-inline-block mt-2 pt-1">
                 <input
@@ -200,13 +171,15 @@
                   id="customCheck11"
                   name="remember"
                 />
-                <label class="form-check-label" for="customCheck11">Remember Me</label>
+                <label class="form-check-label" for="customCheck11"
+                  >Remember Me</label
+                >
               </div>
               <button type="submit" class="btn btn-primary float-end">
                 Sign in
               </button>
             </div>
-            
+
             <div class="sign-info mt-3">
               <span class="dark-color d-inline-block line-height-2">
                 Don't have an account?
